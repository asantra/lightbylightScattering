//! Rates and spectra for linearly polarized backgrounds
use std::f64::consts;
use num_complex::Complex;
use rand::prelude::*;
use crate::special_functions::*;
use crate::pwmci;
use crate::geometry::StokesVector;
use super::{GAUSS_16_NODES, GAUSS_16_WEIGHTS, GAUSS_32_NODES, GAUSS_32_WEIGHTS};

mod rate_table;
mod cdf_table;
mod linear;
mod classical;

/// Rate, differential in s (fractional lightfront momentum transfer)
/// and theta (azimuthal angle).
/// Result valid only for 0 < s < s_max and 0 < theta < pi/2.
/// Multiply by alpha / eta to get dP/(ds dtheta dphase)
fn double_diff_partial_rate(a: f64, eta: f64, s: f64, theta: f64, dj: &mut DoubleBessel) -> f64 {
    let n = dj.n();

    // opposite sign! cos theta > 0 in 0 < theta < pi/2
    let alpha = {
        let sn = 2.0 * (n as f64) * eta / (1.0 + 0.5 * a * a);
        let wn = s / (sn * (1.0 - s));
        let wn = wn.min(1.0);
        2.0 * (n as f64) * a * theta.cos() * (wn * (1.0 - wn)).sqrt() / (1.0 + 0.5 * a * a).sqrt()
    };

    let beta = a * a * s / (8.0 * eta * (1.0 - s));

    // assert!(alpha < (n as f64) * consts::SQRT_2);
    // assert!(beta < (n as f64) * 0.5);

    // need to correct for alpha being negative, using
    // J_n(-|alpha|, beta) = (-1)^n J_n(|alpha|, beta)
    let j = dj.evaluate(alpha, beta); // n-2, n-1, n, n+1, n+2

    let gamma = if n % 2 == 0 {
        // j[1] and j[3] change sign
        [j[2], -0.5 * (j[1] + j[3]), 0.25 * (j[0] + 2.0 * j[2] + j[4])]
    } else {
        // j[0], j[2] and j[4] change sign
        [-j[2], 0.5 * (j[1] + j[3]), -0.25 * (j[0] + 2.0 * j[2] + j[4])]
    };

    (-gamma[0] * gamma[0] - a * a * (1.0 + 0.5 * s * s / (1.0 - s)) * (gamma[0] * gamma[2] - gamma[1] * gamma[1])) / (2.0 * consts::PI)
}

<<<<<<< HEAD
/// Returns the double-differential rate to emit E- and B-polarized photons, respectively.
/// Result valid only for 0 < s < s_max and 0 < theta < pi/2.
/// Multiply by alpha / eta to get dP/(ds dtheta dphase)
fn double_diff_partial_rate_pol_resolved(a: f64, eta: f64, s: f64, theta: f64, dj: &mut DoubleBessel) -> (f64, f64) {
    let n = dj.n();

    // opposite sign! cos theta > 0 in 0 < theta < pi/2
    let x = {
        let sn = 2.0 * (n as f64) * eta / (1.0 + 0.5 * a * a);
        let wn = s / (sn * (1.0 - s));
        let wn = wn.min(1.0);
        2.0 * (n as f64) * a * theta.cos() * (wn * (1.0 - wn)).sqrt() / (1.0 + 0.5 * a * a).sqrt()
    };

    let y = a * a * s / (8.0 * eta * (1.0 - s));

    let j = dj.evaluate(x, y);

    let gamma = if n % 2 == 0 {
        // j[1] and j[3] change sign
        [j[2], -0.5 * (j[1] + j[3]), 0.25 * (j[0] + 2.0 * j[2] + j[4])]
    } else {
        // j[0], j[2] and j[4] change sign
        [-j[2], 0.5 * (j[1] + j[3]), -0.25 * (j[0] + 2.0 * j[2] + j[4])]
    };

    let parallel = a * a * (
        (0.5 - (n as f64) / (4.0 * y) + (-x / (8.0 * y)).powi(2)) * gamma[0] * gamma[0]
        - (1.0 + 0.25 * s * s / (1.0 - s)) * (gamma[0] * gamma[2] - gamma[1] * gamma[1])
    ) / (2.0 * consts::PI);

    let perp = (
        -gamma[0] * gamma[0] - a * a * (
            (0.5 - (n as f64) / (4.0 * y) + (-x / (8.0 * y)).powi(2)) * gamma[0] * gamma[0]
            + 0.25 * s * s / (1.0 - s) * (gamma[0] * gamma[2] - gamma[1] * gamma[1])
        )
    ) / (2.0 * consts::PI);

    (parallel, perp)
=======

/// Returns the largest value of the double-differential rate, multiplied by a small safety factor.
fn ceiling_double_diff_partial_rate(a: f64, eta: f64, dj: &mut DoubleBessel) -> f64 {
    let n = dj.n();
    let sn = 2.0 * (n as f64) * eta / (1.0 + 0.5 * a * a);
    let smax = sn / (1.0 + sn);

    let max = if n == 1 {
        let theta = consts::FRAC_PI_2;
        f64::max(
            double_diff_partial_rate(a, eta, 0.01 * smax, theta, dj),
            double_diff_partial_rate(a, eta, 0.99 * smax, theta, dj)
        )
    } else if a <= 2.0 {
        // we know that n > 1
        let theta = 0.0;
        // search 0.4 < s / s_max < 1
        (1..=32)
            .map(|i| {
                let s = smax * (0.4 + 0.6 * (i as f64) / 32.0);
                double_diff_partial_rate(a, eta, s, theta, dj)
            })
            .reduce(f64::max)
            .unwrap()
    } else if a <= 5.0 {
        // n > 1, 2 < a < 5
        let n_switch = (1.3 * a.powf(1.2)).ceil() as i32;
        if n < n_switch {
            // linear fit in theta_opt as a function of log(n)
            let theta = consts::FRAC_PI_2 * (1.0 - (n as f64).ln() / (n_switch as f64).ln());
            // search 0 < s / s_max < 1.0
            (0..=32)
                .map(|i| {
                    let s = smax * (i as f64) / 32.0;
                    double_diff_partial_rate(a, eta, s, theta, dj)
                })
                .reduce(f64::max)
                .unwrap()
        } else {
            let theta = 0.0;
            // search max(x_min, 0.4) < s / s_max < 1.0
            let x_min = (4.0 * (n as f64) * eta / (3.0 * a * a + 4.0 * (n as f64) * eta)).max(0.4);
            (1..=32)
                .map(|i| {
                    let s = smax * (x_min + (1.0 - x_min) * (i as f64) / 32.0);
                    double_diff_partial_rate(a, eta, s, theta, dj)
                })
                .reduce(f64::max)
                .unwrap()
        }
    } else {
        // n > 1, a > 5
        let n_switch = (a * a).ceil() as i32;

        if n < n_switch {
            let theta = {
                let n = n as f64;
                let n_switch = n_switch as f64;
                consts::FRAC_PI_2 * (n.powf(-0.7) - n_switch.powf(-0.7)) / (1.0 - n_switch.powf(-0.7))
            };

            // search in 0.3 < s / s_max < 1
            (1..=64)
                .map(|i| {
                    let s = smax * (0.3 + 0.7 * (i as f64) / 64.0);
                    double_diff_partial_rate(a, eta, s, theta, dj)
                })
                .reduce(f64::max)
                .unwrap()
        } else {
            let theta = 0.0;
            // search x_min < s < x_peak
            let x_min = (4.0 * (n as f64) * eta / (3.0 * a * a + 4.0 * (n as f64) * eta)).max(0.3);
            let x_peak = (1.0 + sn) / (2.0 + sn);
            (1..=32)
                .map(|i| {
                    let s = smax * (x_min + (x_peak - x_min) * (i as f64) / 32.0);
                    double_diff_partial_rate(a, eta, s, theta, dj)
                })
                .reduce(f64::max)
                .unwrap()
        }
    };

    1.1 * max
>>>>>>> 68b37c35
}

#[derive(Debug)]
struct ThetaBound {
    s: [f64; 16],
    f: [f64; 16],
}

impl ThetaBound {
    fn for_harmonic(n: i32, a: f64, eta: f64) -> Self {
        let mut s = [0.0; 16];
        let mut f = [0.0; 16];

        let sn = 2.0 * (n as f64) * eta / (1.0 + 0.5 * a * a);

        for i in 0..16 {
            let z = (consts::PI * (i as f64) / 15.0).cos();
            s[i] = 0.5 * (z + 1.0) * sn / (1.0 + sn);

            // Coordinates in (x,y) space where integration over theta begins
            let x = {
                let wn = s[i] / (sn * (1.0 - s[i]));
                let wn = wn.min(1.0);
                2.0 * (n as f64) * a * (wn * (1.0 - wn)).sqrt() / (1.0 + 0.5 * a * a).sqrt()
            };

            let y = a * a * s[i] / (8.0 * eta * (1.0 - s[i]));

            // At fixed y, J(n,x,y) is maximised at
            let x_crit = if y > (n as f64) / 6.0 {
                4.0 * y.sqrt() * ((n as f64) - 2.0 * y).sqrt()
            } else {
                (n as f64) + 2.0 * y
            };

            // with value approx J_n(n) ~ 0.443/n^(1/3), here log-scaled
            let ln_j_crit = 0.443f64.ln() - (n as f64).ln() / 3.0;

            // The value of J(n,0,y) is approximately
            let ln_j_bdy = if n % 2 == 0 {
                Self::ln_double_bessel_x_zero(n, y)
            } else {
                Self::ln_double_bessel_x_zero(n + 1, y)
            };
            let ln_j_bdy = ln_j_bdy.min(ln_j_crit);

            // Exponential fit between x = 0 and x = x_crit, looking for the
            // x which is 100x smaller than at the starting point
            let cos_theta = 1.0 - x_crit * 0.01f64.ln() / (x * (ln_j_bdy - ln_j_crit));
            let cos_theta = cos_theta.max(-1.0);

            f[i] = cos_theta.acos();
            if f[i].is_nan() {
                f[i] = consts::PI;
            }

            //println!("(x, y) = ({:.3e}, {:.3e}), (x_crit, j_crit) = ({:.3e}, {:.3e}), j_bdy = {:.3e}, cos_theta = {:.3e}, theta = {:.3e}", x, y, x_crit, ln_j_crit.exp(), ln_j_bdy.exp(), cos_theta, f[i]);
        }

        let mut f_min = f[0];
        for i in 1..16 {
            if f[i] < f_min {
                f_min = f[i];
            } else {
                f[i] = f_min;
            }
        }

        Self {s, f}
    }

    fn for_harmonic_low_eta(n: i32, a: f64) -> Self {
        let mut s = [0.0; 16];
        let mut f = [0.0; 16];

        for i in 0..16 {
            let z = (consts::PI * (i as f64) / 15.0).cos();
            let v = 0.5 * (z + 1.0);
            s[i] = v;

            // Coordinates in (x,y) space where integration over theta begins
            let x = 2.0 * (n as f64) * a * (v * (1.0 - v) / (1.0 + 0.5 * a * a)).sqrt();
            let y = 0.25 * (n as f64) * a * a * v / (1.0 + 0.5 * a * a);

            // At fixed y, J(n,x,y) is maximised at
            let x_crit = if y > (n as f64) / 6.0 {
                4.0 * y.sqrt() * ((n as f64) - 2.0 * y).sqrt()
            } else {
                (n as f64) + 2.0 * y
            };

            // with value approx J_n(n) ~ 0.443/n^(1/3), here log-scaled
            let ln_j_crit = 0.443f64.ln() - (n as f64).ln() / 3.0;

            // The value of J(n,0,y) is approximately
            let ln_j_bdy = if n % 2 == 0 {
                Self::ln_double_bessel_x_zero(n, y)
            } else {
                Self::ln_double_bessel_x_zero(n + 1, y)
            };
            let ln_j_bdy = ln_j_bdy.min(ln_j_crit);

            // Exponential fit between x = 0 and x = x_crit, looking for the
            // x which is 100x smaller than at the starting point
            let cos_theta = 1.0 - x_crit * 0.01f64.ln() / (x * (ln_j_bdy - ln_j_crit));
            let cos_theta = cos_theta.max(-1.0);

            f[i] = cos_theta.acos();
            if f[i].is_nan() {
                f[i] = consts::PI;
            }

            //println!("(x, y) = ({:.3e}, {:.3e}), (x_crit, j_crit) = ({:.3e}, {:.3e}), j_bdy = {:.3e}, cos_theta = {:.3e}, theta = {:.3e}", x, y, x_crit, ln_j_crit.exp(), ln_j_bdy.exp(), cos_theta, f[i]);
        }

        let mut f_min = f[0];
        for i in 1..16 {
            if f[i] < f_min {
                f_min = f[i];
            } else {
                f[i] = f_min;
            }
        }

        Self {s, f}
    }

    /// Approximate value for the double Bessel function J(n,0,y)
    /// along x = 0, using a saddle point approximation for small y
    /// and a Taylor series for y near n/2.
    fn ln_double_bessel_x_zero(n: i32, y: f64) -> f64 {
        let n = n as f64;
        let z = (n / (4.0 * y) - 0.5).sqrt();
        let theta = Complex::new(
            consts::FRAC_PI_2,
            ((1.0 + z * z).sqrt() - z).ln()
        );
        let f = Complex::<f64>::i() * (-n * theta - y * (2.0 * theta).sin());
        let f2 = Complex::<f64>::i() * 4.0 * y * (2.0 * theta).sin();
        let e = 0.5 * (consts::PI - f2.arg());
        let phase = f + Complex::i() * e;
        (2.0 / (consts::PI * f2.norm())).sqrt().ln() + phase.re + Complex::new(phase.im, 0.0).cos().ln().re
    }

    fn at(&self, s: f64) -> f64 {
        let mut val = self.f[15];

        for i in 1..16 {
            // s[i] is stored backwards, decreasing from s_max
            if s > self.s[i] {
                let weight = (s - self.s[i-1]) / (self.s[i] - self.s[i-1]);
                val = weight * self.f[i] + (1.0 - weight) * self.f[i-1];
                break;
            }
        }

        val.min(consts::FRAC_PI_2)
    }
}

/// Integrates `double_diff_partial_rate` over 0 < theta < 2 pi, returning
/// the value of the integral and the largest value of the integrand.
fn single_diff_partial_rate(a: f64, eta: f64, s: f64, theta_max: f64, dj: &mut DoubleBessel) -> (f64, f64) {
    GAUSS_32_NODES.iter()
        // integrate over 0 to pi/2, then multiply by 4
        .map(|x| 0.5 * (x + 1.0) * theta_max)
        .zip(GAUSS_32_WEIGHTS.iter())
        .map(|(theta, w)| {
            let rate = double_diff_partial_rate(a, eta, s, theta, dj);
            (4.0 * (0.5 * theta_max) * w * rate, rate)
        })
        .fold(
            (0.0f64, 0.0f64),
            |a, b| (a.0 + b.0, a.1.max(b.1))
        )
}

/// Integrates `double_diff_partial_rate` over s and theta, returning
/// the value of the integral and the largest value of the integrand.
/// Multiply by alpha / eta to get dP/(ds dtheta dphase)
#[allow(unused)]
fn partial_rate(n: i32, a: f64, eta: f64) -> (f64, f64) {
    let sn = 2.0 * (n as f64) * eta / (1.0 + 0.5 * a * a);
    let smax = sn / (1.0 + sn);
    // approximate s where rate is maximised
    let s_peak = sn / (2.0 + sn);

    // allocate once and reuse
    let mut dj = DoubleBessel::at_index(n, (n as f64) * consts::SQRT_2, (n as f64) * 0.5);
    let theta_max = ThetaBound::for_harmonic(n, a, eta);

    let (integral, max): (f64, f64) = if sn < 1.0 {
        // if s_peak < 2/3 * smax
        // split integral in two: 0 to s_peak
        let lower = GAUSS_32_NODES.iter()
            .map(|x| 0.5 * (x + 1.0) * s_peak)
            .zip(GAUSS_32_WEIGHTS.iter())
            .map(|(s, w)| {
                let (rate, max) = single_diff_partial_rate(a, eta, s, theta_max.at(s), &mut dj);
                (w * (0.5 * s_peak) * rate, max)
            })
            .fold(
                (0.0f64, 0.0f64),
                |a, b| (a.0 + b.0, a.1.max(b.1))
            );

        // and then s_peak to s_max:
        let upper = GAUSS_32_NODES.iter()
            .map(|x| s_peak + 0.5 * (smax - s_peak) * (x + 1.0))
            .zip(GAUSS_32_WEIGHTS.iter())
            .map(|(s, w)| {
                let (rate, max) = single_diff_partial_rate(a, eta, s, theta_max.at(s), &mut dj);
                (w * 0.5 * (smax - s_peak) * rate, max)
            })
            .fold(
                (0.0f64, 0.0f64),
                |a, b| (a.0 + b.0, a.1.max(b.1))
            );

        (upper.0 + lower.0, upper.1.max(lower.1))
    } else {
        // split domain into three: 0 to sm-2d, sm-2d to sp, sp to sm
        // where d = sm - sp
        let (s0, s1) = (0.0, smax - 2.0 * (smax - s_peak));
        let lower = GAUSS_16_NODES.iter()
            .map(|x| s0 + 0.5 * (s1 - s0) * (x + 1.0))
            .zip(GAUSS_16_WEIGHTS.iter())
            .map(|(s, w)| {
                let (rate, max) = single_diff_partial_rate(a, eta, s, theta_max.at(s), &mut dj);
                (w * 0.5 * (s1 - s0) * rate, max)
            })
            .fold(
                (0.0f64, 0.0f64),
                |a, b| (a.0 + b.0, a.1.max(b.1))
            );

        let (s0, s1) = (smax - 2.0 * (smax - s_peak), s_peak);
        let mid = GAUSS_32_NODES.iter()
            .map(|x| s0 + 0.5 * (s1 - s0) * (x + 1.0))
            .zip(GAUSS_32_WEIGHTS.iter())
            .map(|(s, w)| {
                let (rate, max) = single_diff_partial_rate(a, eta, s, theta_max.at(s), &mut dj);
                (w * 0.5 * (s1 - s0) * rate, max)
            })
            .fold(
                (0.0f64, 0.0f64),
                |a, b| (a.0 + b.0, a.1.max(b.1))
            );

        let (s0, s1) = (s_peak, smax);
        let upper = GAUSS_32_NODES.iter()
            .map(|x| s0 + 0.5 * (s1 - s0) * (x + 1.0))
            .zip(GAUSS_32_WEIGHTS.iter())
            .map(|(s, w)| {
                let (rate, max) = single_diff_partial_rate(a, eta, s, theta_max.at(s), &mut dj);
                (w * 0.5 * (s1 - s0) * rate, max)
            })
            .fold(
                (0.0f64, 0.0f64),
                |a, b| (a.0 + b.0, a.1.max(b.1))
            );

        (lower.0 + mid.0 + upper.0, lower.1.max(mid.1).max(upper.1))
    };

    (integral, max)
}

/// Returns the total rate of nonlinear Compton scattering.
/// Equivalent to calling
/// ```
/// let nmax = (5.0 * (1.0 + 2.0 * a * a)) as i32;
/// let rate = (1..=nmax).map(|n| partial_rate(n, a, eta)).sum::<f64>();
/// ```
/// but implemented as a table lookup.
/// Multiply by alpha / eta to get dP/(ds dtheta dphase).
#[allow(unused_parens)]
pub(super) fn rate(a: f64, eta: f64) -> Option<f64> {
    let (x, y) = (a.ln(), eta.ln());

    if x < rate_table::MIN[0] {
        Some(linear::rate(a, eta))
    } else if y < rate_table::MIN[1] {
        // rate is proportional to eta as eta -> 0
        let ix = ((x - rate_table::MIN[0]) / rate_table::STEP[0]) as usize;
        let dx = (x - rate_table::MIN[0]) / rate_table::STEP[0] - (ix as f64);
        let f = (
            (1.0 - dx) * rate_table::TABLE[0][ix]
            + dx * rate_table::TABLE[0][ix+1]
        );
        Some((f - rate_table::MIN[1]).exp() * eta)
    } else {
        let ix = ((x - rate_table::MIN[0]) / rate_table::STEP[0]) as usize;
        let iy = ((y - rate_table::MIN[1]) / rate_table::STEP[1]) as usize;
        if ix < rate_table::N_COLS - 1 && iy < rate_table::N_ROWS - 1 {
            // linear interpolation of: log y against log x, best for power law
            let dx = (x - rate_table::MIN[0]) / rate_table::STEP[0] - (ix as f64);
            let dy = (y - rate_table::MIN[1]) / rate_table::STEP[1] - (iy as f64);
            let f = (
                (1.0 - dx) * (1.0 - dy) * rate_table::TABLE[iy][ix]
                + dx * (1.0 - dy) * rate_table::TABLE[iy][ix+1]
                + (1.0 - dx) * dy * rate_table::TABLE[iy+1][ix]
                + dx * dy * rate_table::TABLE[iy+1][ix+1]
            );
            Some(f.exp())
        } else {
            eprintln!("NLC (LP) rate lookup out of bounds: a = {:.3e}, eta = {:.3e}", a, eta);
            None
        }
    }
}

/// Obtain harmonic index by inverting frac = cdf(n), where 0 <= frac < 1 and
/// the cdf is tabulated.
#[cfg(not(feature = "explicit-harmonic-summation"))]
fn get_harmonic_index(a: f64, eta: f64, frac: f64) -> i32 {
    if a.ln() <= cdf_table::MIN[0] {
        // first harmonic only
       1
    } else if eta.ln() <= cdf_table::MIN[1] {
        // cdf(n) is independent of eta as eta -> 0
        let ix = ((a.ln() - cdf_table::MIN[0]) / cdf_table::STEP[0]) as usize;
        let dx = (a.ln() - cdf_table::MIN[0]) / cdf_table::STEP[0] - (ix as f64);

        let index = [ix, ix + 1];
        let weight = [1.0 - dx, dx];

        let n: f64 = index.iter()
            .zip(weight.iter())
            .map(|(i, w)| {
                let table = &cdf_table::TABLE[*i];
                let n = if frac <= table[0][1] {
                    0.9
                } else {
                    pwmci::invert(frac, table).unwrap().0
                };
                n * w
            })
            .sum();

        n.ceil() as i32
    } else {
        let ix = ((a.ln() - cdf_table::MIN[0]) / cdf_table::STEP[0]) as usize;
        let iy = ((eta.ln() - cdf_table::MIN[1]) / cdf_table::STEP[1]) as usize;
        let dx = (a.ln() - cdf_table::MIN[0]) / cdf_table::STEP[0] - (ix as f64);
        let dy = (eta.ln() - cdf_table::MIN[1]) / cdf_table::STEP[1] - (iy as f64);

        let index = [
            cdf_table::N_COLS * iy + ix,
            cdf_table::N_COLS * iy + ix + 1,
            cdf_table::N_COLS * (iy + 1) + ix,
            cdf_table::N_COLS * (iy + 1) + (ix + 1),
        ];

        let weight = [
            (1.0 - dx) * (1.0 - dy),
            dx * (1.0 - dy),
            (1.0 - dx) * dy,
            dx * dy,
        ];

        let n_alt: f64 = index.iter()
            .zip(weight.iter())
            .map(|(i, w)| {
                let table = &cdf_table::TABLE[*i];
                let n = if frac <= table[0][1] {
                    0.9
                } else {
                    pwmci::invert(frac, table).unwrap().0
                };
                n * w
            })
            .sum();

        n_alt.ceil() as i32
    }
}

/// Obtain harmonic index by inverting frac = cdf(n), where 0 <= frac < 1 and
/// the cdf is calculated by integrating and summing the double-differential rates.
#[cfg(feature = "explicit-harmonic-summation")]
fn get_harmonic_index(a: f64, eta: f64, frac: f64) -> i32 {
    let nmax = (5.0 * (1.0 + 2.0 * a * a)) as i32;
    let target = frac * rate(a, eta).unwrap();
    // println!("Aiming for {:.1}% of total rate...", 100.0 * frac);
    let mut cumsum: f64 = 0.0;
    let mut n: Option<i32> = None;
    let mut max = 0.0;
    for k in 1..=nmax {
        let tmp = partial_rate(k, a, eta);
        cumsum += tmp.0;
        if cumsum > target {
            n = Some(k);
            max = tmp.1;
            break;
        }
    }

    // interpolation errors mean that even after the sum, cumsum could be < target
    n.unwrap_or_else(|| {
        eprintln!("lp::sample failed to obtain a harmonic order: target = {:.3e}% of rate at a = {:.3e}, eta = {:.3e} (n < {}), falling back to {}.", frac, a, eta, nmax, nmax - 1);
        nmax - 1
    })
}

/// Returns a pseudorandomly sampled n (harmonic order), s (lightfront momentum
/// transfer) and theta (azimuthal angle in the ZMF) for a photon emission that
/// occurs at normalized amplitude a and energy parameter eta.
<<<<<<< HEAD
pub(super) fn sample<R: Rng>(a: f64, eta: f64, rng: &mut R, fixed_n: Option<i32>) -> (i32, f64, f64, StokesVector) {
    let (n, max) = match fixed_n {
        None => {
            let frac = rng.gen::<f64>();
            // via lookup of cdf
            let n = get_harmonic_index(a, eta, frac);
            let max = partial_rate(n, a, eta).1;
            // println!("\t... got n = {}", n);
            (n, max)
        },
        Some(n) => (n, partial_rate(n, a, eta).1),
    };
=======
pub fn sample<R: Rng>(a: f64, eta: f64, rng: &mut R, fixed_n: Option<i32>) -> (i32, f64, f64) {
    let n = fixed_n.unwrap_or_else(|| {
        let frac = rng.gen::<f64>();
        get_harmonic_index(a, eta, frac) // via lookup of cdf
    });
>>>>>>> 68b37c35

    let mut dj = DoubleBessel::at_index(n, (n as f64) * consts::SQRT_2, (n as f64) * 0.5);
    let theta_max = ThetaBound::for_harmonic(n, a, eta);

    let sn = 2.0 * (n as f64) * eta / (1.0 + 0.5 * a * a);
    let smax = sn / (1.0 + sn);

    let max = ceiling_double_diff_partial_rate(a, eta, &mut dj);
    // let (_, max) = partial_rate(n, a, eta);
    // let max = 1.1 * max;

    // Rejection sampling
    let (s, theta) = loop {
        let s = smax * rng.gen::<f64>();
        let theta = consts::FRAC_PI_2 * rng.gen::<f64>();
        if theta > theta_max.at(s) {
            continue;
        }
        let z = max * rng.gen::<f64>();
        let f = double_diff_partial_rate(a, eta, s, theta, &mut dj);
        if z < f {
            break (s, theta);
        }
    };

    // println!("\t... got s = {:.3e}, theta = {:.3e}", s, theta);

    // Pick photon polarization
    let (par, perp) = double_diff_partial_rate_pol_resolved(a, eta, s, theta, &mut dj);
    let pol = if rng.gen::<f64>() < par / (par + perp) {
        [1.0, 1.0, 0.0, 0.0].into() // along E
    } else {
        [1.0, -1.0, 0.0, 0.0].into() // along B
    };

    // Fix range of theta, which is [0, pi/2] at the moment
    let quadrant = rng.gen_range(0, 4);
    let theta = match quadrant {
        0 => theta,
        1 => consts::PI - theta,
        2 => consts::PI + theta,
        3 => 2.0 * consts::PI - theta,
        _ => unreachable!(),
    };

    (n, s, theta, pol)
}

#[cfg(test)]
mod tests {
    use std::fs::File;
    use std::io::Write;
    use rand::prelude::*;
    use rand_xoshiro::*;
    use rayon::prelude::*;
    use super::*;

    #[test]
    fn rate_ceiling() {
        let mut rng = Xoshiro256StarStar::seed_from_u64(0);

        for _i in 0..100 {
            let a = (0.2_f64.ln() + (20_f64.ln() - 0.2_f64.ln()) * rng.gen::<f64>()).exp();
            let eta = (0.001_f64.ln() + (1.0_f64.ln() - 0.001_f64.ln()) * rng.gen::<f64>()).exp();
            let n_max = (5.0 * (1.0 + 2.0 * a * a)) as i32;
            let harmonics: Vec<_> = if n_max > 200 {
                (0..=10).map(|i| (2_f64.ln() + 0.1 * (i as f64) * ((n_max as f64).ln() - 2_f64.ln())).exp() as i32).collect()
            } else if n_max > 10 {
                let mut low = vec![1, 2, 3];
                let mut high: Vec<_> = (0..=4).map(|i| (5_f64.ln() + 0.25 * (i as f64) * ((n_max as f64).ln() - 5_f64.ln())).exp() as i32).collect();
                low.append(&mut high);
                low
            } else {
                (1..n_max).collect()
            };

            for n in &harmonics {
                let (_, true_max) = partial_rate(*n, a, eta);
                let mut dj = DoubleBessel::at_index(*n, (*n as f64) * consts::SQRT_2, (*n as f64) * 0.5);
                let max = ceiling_double_diff_partial_rate(a, eta, &mut dj);
                let err = (true_max - max) / true_max;
                println!(
                    "a = {:>9.3e}, eta = {:>9.3e}, n = {:>4} => max = {:>9.3e}, predicted = {:>9.3e}, err = {:.2}%",
                    a, eta, n, true_max, max, 100.0 * err,
                );
                assert!(err < 0.0);
            }
        }
    }

    #[test]
    #[ignore]
    fn find_rate_max() {
        let a = 15.0;
        let eta = 1.0;
        let n_max = (5.0 * (1.0 + 2.0 * a * a)) as i32;
        let nodes: Vec<f64> = (1..100).map(|i| (i as f64) / 100.0).collect();
        let pts: Vec<_> =
            //(1..n_max)
            //(1..10).chain((10..100).step_by(2)).chain((100..n_max).step_by(5)) // 5
            //(1..10).chain((10..100).step_by(5)).chain((100..n_max).step_by(10)) // 10
            (1..10).chain((10..100).step_by(10)).chain((100..n_max).step_by(50)) // 20
            .map(|n| {
                let mut dj = DoubleBessel::at_index(n, (n as f64) * consts::SQRT_2, (n as f64) * 0.5);
                let max_theta = ThetaBound::for_harmonic(n, a, eta);
                let sn = 2.0 * (n as f64) * eta / (1.0 + 0.5 * a * a);
                let smax = sn / (1.0 + sn);

                let mut max = 0.0;
                let mut s0 = 0.0;
                let mut theta0 = 0.0;

                for s in nodes.iter().map(|x| x * smax) {
                    for theta in nodes.iter().map(|x| x * max_theta.at(s)) {
                        let val = double_diff_partial_rate(a, eta, s, theta, &mut dj);
                        if val > max {
                            max = val;
                            s0 = s;
                            theta0 = theta;
                        }
                    }
                }

                (n, s0 / smax, theta0, max)
            })
            .collect();

        let filename = format!("output/nlc_lp_max_{}_{}.dat", a, eta);
        let mut file = File::create(&filename).unwrap();
        for (n, s, theta, max) in &pts {
            writeln!(file, "{} {:.6e} {:.6e} {:.6e}", n, s, theta, max).unwrap();
        }
    }

    #[test]
    #[ignore]
    fn integration() {
        let (n, a, eta) = (100, 10.0, 0.1);
        // bounds on s
        let sn = 2.0 * (n as f64) * eta / (1.0 + 0.5 * a * a);
        let smax = sn / (1.0 + sn);

        let nodes: Vec<f64> = (1..300).map(|i| (i as f64) / 300.0).collect();
        let mut dj = DoubleBessel::at_index(n, (n as f64) * consts::SQRT_2, (n as f64) * 0.5);
        let max_theta = ThetaBound::for_harmonic(n, a, eta);

        let filename = format!("output/nlc_lp_dd_rate_{}_{}_{}.dat", n, a, eta);
        let mut file = File::create(&filename).unwrap();
        let mut max = 0.0;

        for s in nodes.iter().map(|x| x * smax) {
            for theta in nodes.iter().map(|x| x * consts::FRAC_PI_2) {
                let rate = if theta > max_theta.at(s) {
                    0.0
                } else {
                    double_diff_partial_rate(a, eta, s, theta, &mut dj)
                };
                if rate > max {
                    max = rate;
                }
                let (par, perp) = double_diff_partial_rate_pol_resolved(a, eta, s, theta, &mut dj);
                if rate > 0.0 {
                    let error = (rate - (par + perp)).abs() / rate;
                    assert!(error < 1.0e-9);
                    assert!(par < rate);
                }
                writeln!(file, "{:.6e} {:.6e} {:.6e} {:.6e} {:.6e}", s, theta, rate, par, perp).unwrap();
            }
        }

        let (integral, predicted_max) = partial_rate(n, a, eta);
        println!("integral = {:.6e}, max = {:.6e} [{:.6e} with finer resolution]", integral, predicted_max, max);

        let filename = format!("output/nlc_lp_sd_rate_{}_{}_{}.dat", n, a, eta);
        let mut file = File::create(&filename).unwrap();

        let s_peak = sn / (2.0 + sn);
        let pts: Box<dyn Iterator<Item = f64>> = if sn < 1.0 {
            let lower = GAUSS_32_NODES.iter().map(|x| 0.5 * (x + 1.0) * s_peak);
            let upper = GAUSS_32_NODES.iter().map(|x| s_peak + 0.5 * (smax - s_peak) * (x + 1.0));
            Box::new(lower.chain(upper))
        } else {
            let (s0, s1) = (0.0, smax - 2.0 * (smax - s_peak));
            let lower = GAUSS_16_NODES.iter().map(move |x| s0 + 0.5 * (s1 - s0) * (x + 1.0));

            let (s0, s1) = (smax - 2.0 * (smax - s_peak), s_peak);
            let mid = GAUSS_32_NODES.iter().map(move |x| s0 + 0.5 * (s1 - s0) * (x + 1.0));

            let (s0, s1) = (s_peak, smax);
            let upper = GAUSS_32_NODES.iter().map(move |x| s0 + 0.5 * (s1 - s0) * (x + 1.0));

            Box::new(lower.chain(mid).chain(upper))
        };

        for s in pts {
            let theta = max_theta.at(s);
            let (rate, _) = single_diff_partial_rate(a, eta, s, theta, &mut dj);
            writeln!(file, "{:.6e} {:.6e} {:.6e}", s, rate, theta).unwrap();
        }
    }

    #[test]
    fn partial_rate_accuracy() {
        let mut rng = Xoshiro256StarStar::seed_from_u64(0);

        let harmonics = [
            (1,    0.1,   0.01),
            (10,   0.1,   0.01),
            (1,    1.0,   0.01),
            (20,   1.0,   0.01),
            (1,    10.0,  0.01),
            (300,  10.0,  0.01),
            (1000, 10.0,  0.01),
            (1,    0.1,   0.1),
            (10,   0.1,   0.1),
            (1,    1.0,   0.1),
            (20,   1.0,   0.1),
            (1,    10.0,  0.1),
            (300,  10.0,  0.1),
            (1000, 10.0,  0.1),
            (1,    0.1,   1.0),
            (10,   0.1,   1.0),
            (1,    1.0,   1.0),
            (20,   1.0,   1.0),
            (1,    10.0,  1.0),
            (300,  10.0,  1.0),
            (1000, 10.0,  1.0),
        ];

        for (n, a, eta) in &harmonics {
            let mut dj = DoubleBessel::at_index(*n, (*n as f64) * consts::SQRT_2, (*n as f64) * 0.5);
            let max_theta = ThetaBound::for_harmonic(*n, *a, *eta);
            let sn = 2.0 * (*n as f64) * eta / (1.0 + 0.5 * a * a);
            let smax = sn / (1.0 + sn);
            let (integral, max) = partial_rate(*n, *a, *eta);
            let mut detected_max = 0.0;
            let mut count = 0_i32;
            let mut sub_count = 0_i32;
            let total = 400_000;

            for i in 0..total {
                let s = smax * rng.gen::<f64>();
                let theta = consts::FRAC_PI_2 * rng.gen::<f64>();
                let z = 1.1 * max * rng.gen::<f64>();
                if theta > max_theta.at(s) {
                    continue;
                }
                let rate = double_diff_partial_rate(*a, *eta, s, theta, &mut dj);
                if rate > detected_max {
                    detected_max = rate;
                }
                if z < rate {
                    count +=1;
                    if i < 200_000 {
                        sub_count +=1;
                    }
                }
            }

            let volume = 1.1 * max * smax * consts::FRAC_PI_2;
            let frac = (count as f64) / (total as f64);
            let mc_integral = 4.0 * volume * frac;
            let mc_integral_est = 4.0 * volume * (sub_count as f64) / 200_000.0;
            let mc_error = (mc_integral_est - mc_integral).abs() / mc_integral;
            let error = (integral - mc_integral).abs() / integral;
            println!(
                "n = {:>4}, a = {:>4}, eta = {:>4}: integral = {:>9.3e}, mc = {:>9.3e} [diff = {:.2}%, estd conv = {:.2}%, success = {:.2}%]",
                n, a, eta, integral, mc_integral, 100.0 * error, 100.0 * mc_error, 100.0 * frac,
            );
            assert!(detected_max < 1.1 * max);
            assert!(error < 0.05);
        }

    }

    #[test]
    fn total_rate_accuracy() {
        let mut rng = Xoshiro256StarStar::seed_from_u64(0);

        let pts: Vec<(f64, f64)> = (0..10)
            .map(|_| {
                let a = (0.02_f64.ln() + (20_f64.ln() - 0.02_f64.ln()) * rng.gen::<f64>()).exp();
                let eta = (0.001_f64.ln() + (1.0_f64.ln() - 0.001_f64.ln()) * rng.gen::<f64>()).exp();
                (a, eta)
            })
            .collect();

        let num: usize = std::env::var("RAYON_NUM_THREADS")
            .map(|s| s.parse().unwrap_or(1))
            .unwrap_or(1);

        let pool = rayon::ThreadPoolBuilder::new()
            .num_threads(num)
            .build()
            .unwrap();

        println!("Running on {:?}", pool);

        pool.install(|| {
            pts.into_par_iter().for_each(|(a, eta)| {
                if let Some(value) =  rate(a, eta) {
                    let n_max = (5.0 * (1.0 + 2.0 * a * a)) as i32;
                    let target = (1..=n_max).map(|n| partial_rate(n, a, eta).0).sum::<f64>();
                    let error = (target - value).abs() / target;
                    println!(
                        "[{:>2}]: a = {:>9.3e}, eta = {:>9.3e}: target = {:>9.3e}, lookup = {:>9.3e}, diff = {:.3e}",
                        rayon::current_thread_index().unwrap_or(0), a, eta, target, value, error,
                    );
                    assert!(error < 1.0e-3);
                }
            })
        });
    }

    #[test]
    fn harmonic_index_sampling() {
        let mut rng = Xoshiro256StarStar::seed_from_u64(0);

        let pts = [
            (0.946303, 0.105925),
            (2.37700, 0.105925),
            (4.74275, 0.105925),
            //(9.46303, 0.105925),
            (0.946303, 1.0e-4),
            (2.37700, 1.0e-4),
            (4.74275, 1.0e-4),
        ];

        for (a, eta) in &pts {
            println!("At a = {}, eta = {}:", a, eta);
            let nmax = (5.0 * (1.0 + 2.0 * a * a)) as i32;
            let nmax = nmax.max(19);
            let rates: Vec<f64> = (1..=nmax).map(|n| partial_rate(n, *a, *eta).0).collect();
            let total: f64 = rates.iter().sum();
            println!("\t ... rates computed");

            let bins = [
                1..=1,
                2..=2,
                3..=4,
                5..=9,
                10..=19,
            ];

            let mut counts = [0.0; 5];

            let expected = [
                rates[0] / total,
                rates[1] / total,
                rates[2..=3].iter().sum::<f64>() / total,
                rates[4..=8].iter().sum::<f64>() / total,
                rates[9..=18].iter().sum::<f64>() / total,
            ];

            for _i in 0..1_000_000 {
                //let (n, _, _) = sample(*a, *eta, &mut rng, None);
                let frac = rng.gen::<f64>();
                let n = get_harmonic_index(*a, *eta, frac);
                for (j, bin) in bins.iter().enumerate() {
                    if bin.contains(&n) {
                        counts[j] += 1.0e-6;
                        break;
                    }
                }
            }

            for (b, (c, e)) in bins.iter()
                .zip(counts.iter()
                .zip(expected.iter()))
            {
                let error = (c - e).abs() / e;
                println!("\tExpected = {:.3e}, got {:.3e} [{:.1}%] for n in {:?}", e, c, 100.0 * error, b);
                assert!(error < 5.0e-2);
            }
        }
    }

    #[test]
    #[ignore]
    fn partial_spectrum() {
        let mut rng = Xoshiro256StarStar::seed_from_u64(0);
        let n = 100;
        let a = 10.0;
        let eta = 0.1;

        let rt = std::time::Instant::now();
        let vs: Vec<(i32,f64,f64,_)> = (0..10_000)
            .map(|_n| {
                sample(a, eta, &mut rng, Some(n))
            })
            .collect();
        let rt = rt.elapsed();

        println!("a = {:.3e}, eta = {:.3e}, {} samples takes {:?}", a, eta, vs.len(), rt);
        let filename = format!("output/nlc_lp_partial_spectrum_{}_{}_{}.dat", n, a, eta);
        let mut file = File::create(&filename).unwrap();
        for (_, s, phi, _) in vs {
            writeln!(file, "{:.6e} {:.6e}", s, phi).unwrap();
        }
    }

    #[test]
    #[ignore]
    fn total_spectrum() {
        let mut rng = Xoshiro256StarStar::seed_from_u64(0);
        let a = 10.0; // 0.946393; // 2.37700; // 4.74275; // 9.46303;
        let eta = 0.1; // 0.105925;

        let rt = std::time::Instant::now();
        let vs: Vec<(i32,f64,f64,_)> = (0..100)
            .map(|_n| {
                sample(a, eta, &mut rng, None)
            })
            .collect();
        let rt = rt.elapsed();

        println!("a = {:.3e}, eta = {:.3e}, {} samples takes {:?}", a, eta, vs.len(), rt);
        let filename = format!("output/nlc_lp_spectrum_{}_{}.dat", a, eta);
        let mut file = File::create(&filename).unwrap();
        for (n, s, phi, _) in vs {
            writeln!(file, "{} {:.6e} {:.6e}", n, s, phi).unwrap();
        }
    }

    #[test]
    #[ignore]
    fn harmonic_limit() {
        let a_s: [f64; 9] = [0.1, 0.2, 0.5, 0.7, 1.0, 2.0, 5.0, 7.0, 10.0];
        let eta = 0.001;
        for &a in &a_s {
            let mut sum = 0.0;
            let mut n = 1;
            let nstop = loop {
                let (rate, _) = partial_rate(n, a, eta);
                sum += rate;
                if rate / sum < 1.0e-4 {
                    break n;
                }
                n += 1;
            };
            println!("a = {:.3e}, stopped at n = {}", a, nstop);
        }
    }

    #[test]
    #[ignore]
    fn create_rate_table() {
        const LOW_ETA_LIMIT: f64 = 0.001;
        const LOW_A_LIMIT: f64 = 0.02;
        // 20, 20, 60, 60
        const A_DENSITY: usize = 20; // points per order of magnitude
        const ETA_DENSITY: usize = 20;
        const N_COLS: usize = 60; // pts in a0 direction
        const N_ROWS: usize = 60; // pts in eta direction
        let mut table = [[0.0; N_COLS]; N_ROWS];

        let num: usize = std::env::var("RAYON_NUM_THREADS")
            .map(|s| s.parse().unwrap_or(1))
            .unwrap_or(1);

        let pool = rayon::ThreadPoolBuilder::new()
            .num_threads(num)
            .build()
            .unwrap();

        println!("Running on {:?}", pool);

        let mut pts: Vec<(usize, usize, f64, f64, i32)> = Vec::new();
        for i in 0..N_ROWS {
            let eta = LOW_ETA_LIMIT * 10.0f64.powf((i as f64) / (ETA_DENSITY as f64));
            for j in 0..N_COLS {
                let a = LOW_A_LIMIT * 10.0f64.powf((j as f64) / (A_DENSITY as f64));
                let n_max = (5.0 * (1.0 + 2.0 * a * a)).ceil() as i32;
                pts.push((i, j, a, eta, n_max));
            }
        }

        let pts: Vec<(usize, usize, f64, [[f64; 2]; 16])> = pool.install(|| {
            pts.into_par_iter()
            .map(|(i, j, a, eta, n_max)| {
                let mut cumsum = 0.0;
                let rates: Vec<[f64; 2]> = (1..=n_max)
                    .map(|n| {
                        let (rate, _) = partial_rate(n, a, eta);
                        cumsum = cumsum + rate;
                        [n as f64, cumsum]
                    })
                    .collect();

                // Total rate
                let rate: f64 = rates.last().unwrap()[1];

                let mut cdf: [[f64; 2]; 16] = [[0.0, 0.0]; 16];
                cdf[0] = [rates[0][0], rates[0][1] / rate];
                if n_max <= 16 {
                    // Write all the rates
                    for i in 1..=15 {
                        cdf[i] = rates.get(i)
                            .map(|r| [r[0], r[1] / rate])
                            .unwrap_or_else(|| [(i+1) as f64, 1.0]);
                    }
                } else if n_max < 100 {
                    // first 4 four harmonics
                    for i in 1..=3 {
                        cdf[i] = [rates[i][0], rates[i][1] / rate];
                    }
                    // log-spaced for n >= 5
                    let delta = ((n_max as f64).ln() - 5_f64.ln()) / 11.0;
                    for i in 4..=15 {
                        let n = (5_f64.ln() + ((i - 4) as f64) * delta).exp();
                        let limit = rates.last().unwrap()[0];
                        let n = n.min(limit);
                        cdf[i][0] = n;
                        cdf[i][1] = pwmci::evaluate(n, &rates[..]).unwrap() / rate;
                    }
                } else {
                    // Sample CDF at 16 log-spaced points
                    let delta = (n_max as f64).ln() / 15.0;
                    for i in 1..=15 {
                        let n = ((i as f64) * delta).exp();
                        let limit = rates.last().unwrap()[0];
                        let n = n.min(limit);
                        cdf[i][0] = n;
                        cdf[i][1] = pwmci::evaluate(n, &rates[..]).unwrap() / rate;
                    }
                }

                println!("LP NLC [{:>3}]: eta = {:.3e}, a = {:.3e}, ln(rate) = {:.6e}", rayon::current_thread_index().unwrap_or(1),eta, a, rate.ln());
                (i, j, rate, cdf)
            })
            .collect()
        });

        for (i, j, rate, _) in &pts {
            table[*i][*j] = *rate;
        }

        let mut file = File::create("output/rate_table.rs").unwrap();
        //writeln!(file, "use std::f64::NEG_INFINITY;").unwrap();
        writeln!(file, "pub const N_COLS: usize = {};", N_COLS).unwrap();
        writeln!(file, "pub const N_ROWS: usize = {};", N_ROWS).unwrap();
        writeln!(file, "pub const MIN: [f64; 2] = [{:.12e}, {:.12e}];", LOW_A_LIMIT.ln(), LOW_ETA_LIMIT.ln()).unwrap();
        writeln!(file, "pub const STEP: [f64; 2] = [{:.12e}, {:.12e}];", consts::LN_10 / (A_DENSITY as f64), consts::LN_10 / (ETA_DENSITY as f64)).unwrap();
        writeln!(file, "pub const TABLE: [[f64; {}]; {}] = [", N_COLS, N_ROWS).unwrap();
        for row in table.iter() {
            let val = row.first().unwrap().ln();
            if val.is_finite() {
                write!(file, "\t[{:>18.12e}", val).unwrap();
            } else {
                write!(file, "\t[{:>18}", "NEG_INFINITY").unwrap();
            }
            for val in row.iter().skip(1) {
                let tmp = val.ln();
                if tmp.is_finite() {
                    write!(file, ", {:>18.12e}", tmp).unwrap();
                } else {
                    write!(file, ", {:>18}", "NEG_INFINITY").unwrap();
                }
            }
            writeln!(file, "],").unwrap();
        }
        writeln!(file, "];").unwrap();

        let mut file = File::create("output/cdf_table.rs").unwrap();
        //writeln!(file, "pub const LENGTH: usize = {};", N_COLS * N_ROWS).unwrap();
        writeln!(file, "pub const N_COLS: usize = {};", N_COLS).unwrap();
        //writeln!(file, "pub const N_ROWS: usize = {};", N_ROWS).unwrap();
        writeln!(file, "pub const MIN: [f64; 2] = [{:.12e}, {:.12e}];", LOW_A_LIMIT.ln(), LOW_ETA_LIMIT.ln()).unwrap();
        writeln!(file, "pub const STEP: [f64; 2] = [{:.12e}, {:.12e}];", consts::LN_10 / (A_DENSITY as f64), consts::LN_10 / (ETA_DENSITY as f64)).unwrap();
        writeln!(file, "pub const TABLE: [[[f64; 2]; 16]; {}] = [", N_COLS * N_ROWS).unwrap();
        for (_, _, _, cdf) in &pts {
            write!(file, "\t[").unwrap();
            for entry in cdf.iter().take(15) {
                write!(file, "[{:>18.12e}, {:>18.12e}], ", entry[0], entry[1]).unwrap();
            }
            writeln!(file, "[{:>18.12e}, {:>18.12e}]],", cdf[15][0], cdf[15][1]).unwrap();
        }
        writeln!(file, "];").unwrap();
    }
}<|MERGE_RESOLUTION|>--- conflicted
+++ resolved
@@ -47,7 +47,6 @@
     (-gamma[0] * gamma[0] - a * a * (1.0 + 0.5 * s * s / (1.0 - s)) * (gamma[0] * gamma[2] - gamma[1] * gamma[1])) / (2.0 * consts::PI)
 }
 
-<<<<<<< HEAD
 /// Returns the double-differential rate to emit E- and B-polarized photons, respectively.
 /// Result valid only for 0 < s < s_max and 0 < theta < pi/2.
 /// Multiply by alpha / eta to get dP/(ds dtheta dphase)
@@ -87,7 +86,7 @@
     ) / (2.0 * consts::PI);
 
     (parallel, perp)
-=======
+}
 
 /// Returns the largest value of the double-differential rate, multiplied by a small safety factor.
 fn ceiling_double_diff_partial_rate(a: f64, eta: f64, dj: &mut DoubleBessel) -> f64 {
@@ -173,7 +172,6 @@
     };
 
     1.1 * max
->>>>>>> 68b37c35
 }
 
 #[derive(Debug)]
@@ -582,26 +580,11 @@
 /// Returns a pseudorandomly sampled n (harmonic order), s (lightfront momentum
 /// transfer) and theta (azimuthal angle in the ZMF) for a photon emission that
 /// occurs at normalized amplitude a and energy parameter eta.
-<<<<<<< HEAD
 pub(super) fn sample<R: Rng>(a: f64, eta: f64, rng: &mut R, fixed_n: Option<i32>) -> (i32, f64, f64, StokesVector) {
-    let (n, max) = match fixed_n {
-        None => {
-            let frac = rng.gen::<f64>();
-            // via lookup of cdf
-            let n = get_harmonic_index(a, eta, frac);
-            let max = partial_rate(n, a, eta).1;
-            // println!("\t... got n = {}", n);
-            (n, max)
-        },
-        Some(n) => (n, partial_rate(n, a, eta).1),
-    };
-=======
-pub fn sample<R: Rng>(a: f64, eta: f64, rng: &mut R, fixed_n: Option<i32>) -> (i32, f64, f64) {
     let n = fixed_n.unwrap_or_else(|| {
         let frac = rng.gen::<f64>();
         get_harmonic_index(a, eta, frac) // via lookup of cdf
     });
->>>>>>> 68b37c35
 
     let mut dj = DoubleBessel::at_index(n, (n as f64) * consts::SQRT_2, (n as f64) * 0.5);
     let theta_max = ThetaBound::for_harmonic(n, a, eta);
